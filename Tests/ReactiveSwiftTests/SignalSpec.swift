--- conflicted
+++ resolved
@@ -235,12 +235,8 @@
 				signal.observe { event in
 					if !hasSlept {
 						sema.signal()
-<<<<<<< HEAD
-						usleep(UInt32(USEC_PER_SEC) >> 3)
-=======
 						// 100000 us = 0.1 s
 						usleep(100000)
->>>>>>> 55c95373
 						hasSlept = true
 					}
 					events.append(event)
