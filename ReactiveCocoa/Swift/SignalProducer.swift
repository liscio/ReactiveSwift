import LlamaKit

/// A SignalProducer creates Signals that can produce values of type `T` and/or
/// error out with errors of type `E`. If no errors should be possible, NoError
/// can be specified for `E`.
///
/// SignalProducers can be used to represent operations or tasks, like network
/// requests, where each invocation of start() will create a new underlying
/// operation. This ensures that consumers will receive the results, versus a
/// plain Signal, where the results might be sent before any observers are
/// attached.
///
/// Because of the behavior of start(), different Signals created from the
/// producer may see a different version of Events. The Events may arrive in a
/// different order between Signals, or the stream might be completely
/// different!
public struct SignalProducer<T, E: ErrorType> {
	private let startHandler: (Signal<T, E>.Observer, CompositeDisposable) -> ()

	/// Initializes a SignalProducer that will invoke the given closure once
	/// for each invocation of start().
	///
	/// The events that the closure puts into the given sink will become the
	/// events sent by the started Signal to its observers.
	///
	/// If the Disposable returned from start() is disposed, the given
	/// CompositeDisposable will be disposed as well, at which point work should
	/// be cancelled, and any temporary resources cleaned up. The
	/// CompositeDisposable will also be disposed when an `Error` or `Completed`
	/// event is sent to the sink.
	public init(_ startHandler: (Signal<T, E>.Observer, CompositeDisposable) -> ()) {
		self.startHandler = startHandler
	}

	/// Creates a producer for a Signal that will immediately send one value
	/// then complete.
	public init(value: T) {
		self.init({ observer, disposable in
			sendNext(observer, value)
			sendCompleted(observer)
		})
	}

	/// Creates a producer for a Signal that will immediately send an error.
	public init(error: E) {
		self.init({ observer, disposable in
			sendError(observer, error)
		})
	}

	/// Creates a producer for a Signal that will immediately send one value
	/// then complete, or immediately send an error, depending on the given
	/// Result.
	public init(result: Result<T, E>) {
		switch result {
		case let .Success(value):
			self.init(value: value.unbox)

		case let .Failure(error):
			self.init(error: error.unbox)
		}
	}

	/// Creates a producer for a Signal that will immediately send the values
	/// from the given sequence, then complete.
	public init<S: SequenceType where S.Generator.Element == T>(values: S) {
		self.init({ observer, disposable in
			var generator = values.generate()

			while let value: T = generator.next() {
				sendNext(observer, value)

				if disposable.disposed {
					break
				}
			}

			sendCompleted(observer)
		})
	}

	/// A producer for a Signal that will immediately complete without sending
	/// any values.
	public static var empty: SignalProducer {
		return self { observer, disposable in
			sendCompleted(observer)
		}
	}

	/// A producer for a Signal that will never send any events.
	public static var never: SignalProducer {
		return self { _ in () }
	}

	/// Creates a buffer for Events, with the given capacity, and a
	/// SignalProducer for a signal that will send Events from the buffer.
	///
	/// When events are put into the returned observer (sink), they will be
	/// added to the buffer. If the buffer is already at capacity, the earliest
	/// (oldest) event will be dropped to make room for the new event.
	///
	/// Signals created from the returned producer will stay alive until an
	/// `Error` or `Completed` is added to the buffer. If the buffer does not
	/// contain such an event when the Signal is started, all events sent to the
	/// returned observer will be automatically forwarded to the Signal’s
	/// observers until a terminating event is received.
	///
	/// After an `Error` or `Completed` event has been added to the buffer, the
	/// observer will not add any further events.
	public static func buffer(_ capacity: Int = Int.max) -> (SignalProducer, Signal<T, E>.Observer) {
		precondition(capacity >= 0)

		let lock = NSRecursiveLock()
		lock.name = "org.reactivecocoa.ReactiveCocoa.SignalProducer.buffer"

		var events: [Event<T, E>] = []
		var observers: Bag<Signal<T, E>.Observer>? = Bag()

		let producer = self { observer, disposable in
			lock.lock()
			for event in events {
				observer.put(event)
			}

			let token = observers?.insert(observer)
			lock.unlock()

			if let token = token {
				disposable.addDisposable {
					lock.lock()
					observers?.removeValueForToken(token)
					lock.unlock()
				}
			}
		}

		let observer = Signal<T, E>.Observer { event in
			lock.lock()

			// If not disposed…
			if let liveObservers = observers {
				if event.isTerminating {
					observers = nil
				}

				events.append(event)
				while events.count > capacity {
					events.removeAtIndex(0)
				}

				for observer in liveObservers {
					observer.put(event)
				}
			}

			lock.unlock()
		}

		return (producer, observer)
	}

	/// Creates a SignalProducer that will attempt the given operation once for
	/// each invocation of start().
	///
	/// Upon success, the started signal will send the resulting value then
	/// complete. Upon failure, the started signal will send the error that
	/// occurred.
	public static func try(operation: () -> Result<T, E>) -> SignalProducer {
		return self { observer, disposable in
			switch operation() {
			case let .Success(value):
				sendNext(observer, value.unbox)
				sendCompleted(observer)

			case let .Failure(error):
				sendError(observer, error.unbox)
			}
		}
	}

	/// Creates a Signal from the producer, passes it into the given closure,
	/// then starts sending events on the Signal when the closure has returned.
	///
	/// The closure will also receive a disposable which can be used to cancel
	/// the work associated with the signal, and prevent any future events from
	/// being sent. Add other disposables to the CompositeDisposable to perform
	/// additional cleanup upon termination or cancellation.
	public func startWithSignal(setUp: (Signal<T, E>, CompositeDisposable) -> ()) {
		let (signal, observer, disposable) = Signal<T, E>.disposablePipe()
		setUp(signal, disposable)

		if !disposable.disposed {
			startHandler(observer, disposable)
		}
	}

	/// Creates a Signal from the producer, then attaches the given sink to the
	/// Signal as an observer.
	///
	/// Returns a Disposable which can be used to cancel the work associated
	/// with the Signal, and prevent any future events from being put into the
	/// sink.
	public func start<S: SinkType where S.Element == Event<T, E>>(sink: S) -> Disposable {
		var disposable: Disposable!

		startWithSignal { signal, innerDisposable in
			signal.observe(sink)
			disposable = innerDisposable
		}

		return disposable
	}

	/// Creates a Signal from the producer, then adds exactly one observer to
	/// the Signal, which will invoke the given callbacks when events are
	/// received.
	///
	/// Returns a Disposable which can be used to cancel the work associated
	/// with the Signal, and prevent any future callbacks from being invoked.
	public func start(next: T -> () = doNothing, error: E -> () = doNothing, completed: () -> () = doNothing) -> Disposable {
		return start(Event.sink(next: next, error: error, completed: completed))
	}

	/// Lifts an unary Signal operator to operate upon SignalProducers instead.
	///
	/// In other words, this will create a new SignalProducer which will apply
	/// the given Signal operator to _every_ created Signal, just as if the
	/// operator had been applied to each Signal yielded from start().
	public func lift<U, F>(transform: Signal<T, E> -> Signal<U, F>) -> SignalProducer<U, F> {
		return SignalProducer<U, F> { observer, outerDisposable in
			self.startWithSignal { signal, innerDisposable in
				outerDisposable.addDisposable(innerDisposable)

				let signalDisposable = transform(signal).observe(observer)
				outerDisposable.addDisposable(signalDisposable)

				return
			}
		}
	}

	/// Lifts a binary Signal operator to operate upon SignalProducers instead.
	///
	/// In other words, this will create a new SignalProducer which will apply
	/// the given Signal operator to _every_ Signal created from the two
	/// producers, just as if the operator had been applied to each Signal
	/// yielded from start().
	public func lift<U, F, V, G>(transform: Signal<U, F> -> Signal<T, E> -> Signal<V, G>) -> SignalProducer<U, F> -> SignalProducer<V, G> {
		return { otherProducer in
			return SignalProducer<V, G> { observer, outerDisposable in
				self.startWithSignal { signal, disposable in
					outerDisposable.addDisposable(disposable)

					otherProducer.startWithSignal { otherSignal, otherDisposable in
						outerDisposable.addDisposable(otherDisposable)

						let signalDisposable = transform(otherSignal)(signal).observe(observer)
						outerDisposable.addDisposable(signalDisposable)
					}
				}
			}
		}
	}
}

/// Applies a Signal operator to a SignalProducer (equivalent to
/// SignalProducer.lift).
///
/// This will create a new SignalProducer which will apply the given Signal
/// operator to _every_ created Signal, just as if the operator had been applied
/// to each Signal yielded from start().
///
/// Example:
///
/// 	let filteredProducer = intProducer |> filter { num in num % 2 == 0 }
public func |> <T, E, U, F>(producer: SignalProducer<T, E>, transform: Signal<T, E> -> Signal<U, F>) -> SignalProducer<U, F> {
	return producer.lift(transform)
}

/// Applies a SignalProducer operator to a SignalProducer.
///
/// Example:
///
/// 	filteredProducer
/// 	|> startOn(MainScheduler())
/// 	|> start { signal in
/// 		signal.observe(next: { num in println(num) })
/// 	}
public func |> <T, E, X>(producer: SignalProducer<T, E>, transform: SignalProducer<T, E> -> X) -> X {
	return transform(producer)
}

/// Creates a repeating timer of the given interval, with a reasonable
/// default leeway, sending updates on the given scheduler.
///
/// This timer will never complete naturally, so all invocations of start() must
/// be disposed to avoid leaks.
public func timer(interval: NSTimeInterval, onScheduler scheduler: DateSchedulerType) -> SignalProducer<NSDate, NoError> {
	// Apple's "Power Efficiency Guide for Mac Apps" recommends a leeway of
	// at least 10% of the timer interval.
	return timer(interval, onScheduler: scheduler, withLeeway: interval * 0.1)
}

/// Creates a repeating timer of the given interval, sending updates on the
/// given scheduler.
///
/// This timer will never complete naturally, so all invocations of start() must
/// be disposed to avoid leaks.
public func timer(interval: NSTimeInterval, onScheduler scheduler: DateSchedulerType, withLeeway leeway: NSTimeInterval) -> SignalProducer<NSDate, NoError> {
	precondition(interval >= 0)
	precondition(leeway >= 0)

	return SignalProducer { observer, compositeDisposable in
		let disposable = scheduler.scheduleAfter(scheduler.currentDate.dateByAddingTimeInterval(interval), repeatingEvery: interval, withLeeway: leeway) {
			sendNext(observer, scheduler.currentDate)
		}

		compositeDisposable.addDisposable(disposable)
	}
}

/// Injects side effects to be performed upon the specified signal events.
public func on<T, E>(started: () -> () = doNothing, event: Event<T, E> -> () = doNothing, next: T -> () = doNothing, error: E -> () = doNothing, completed: () -> () = doNothing, terminated: () -> () = doNothing, disposed: () -> () = doNothing)(producer: SignalProducer<T, E>) -> SignalProducer<T, E> {
	return SignalProducer { observer, compositeDisposable in
		started()
		compositeDisposable.addDisposable(disposed)

		producer.startWithSignal { signal, disposable in
			compositeDisposable.addDisposable(disposable)

			let innerObserver = Signal<T, E>.Observer { receivedEvent in
				event(receivedEvent)

				switch receivedEvent {
				case let .Next(value):
					next(value.unbox)

				case let .Error(err):
					error(err.unbox)

				case let .Completed:
					completed()
				}

				if receivedEvent.isTerminating {
					terminated()
				}

				observer.put(receivedEvent)
			}

			signal.observe(innerObserver)
		}
	}
}

/// Starts the returned signal on the given Scheduler.
///
/// This implies that any side effects embedded in the producer will be
/// performed on the given scheduler as well.
///
/// Values may still be sent upon other schedulers—this merely affects where
/// the `start()` method is run.
public func startOn<T, E>(scheduler: SchedulerType)(producer: SignalProducer<T, E>) -> SignalProducer<T, E> {
	return SignalProducer { observer, compositeDisposable in
		let schedulerDisposable = scheduler.schedule {
			producer.startWithSignal { signal, signalDisposable in
				compositeDisposable.addDisposable(signalDisposable)
				signal.observe(observer)
			}
		}

		compositeDisposable.addDisposable(schedulerDisposable)
	}
}

/// Combines the latest value of the receiver with the latest value from
/// the given producer.
///
/// Signals started by the returned producer will not send a value until both
/// inputs have sent at least one value each.
public func combineLatestWith<T, U, E>(otherSignalProducer: SignalProducer<U, E>)(producer: SignalProducer<T, E>) -> SignalProducer<(T, U), E> {
	return producer.lift(combineLatestWith)(otherSignalProducer)
}

/// Zips elements of two signal producers into pairs. The elements of any Nth
/// pair are the Nth elements of the two input producers.
public func zipWith<T, U, E>(otherSignalProducer: SignalProducer<U, E>)(producer: SignalProducer<T, E>) -> SignalProducer<(T, U), E> {
	return producer.lift(zipWith)(otherSignalProducer)
}

/// Forwards the latest value from `producer` whenever `sampler` sends a Next
/// event.
///
/// If `sampler` fires before a value has been observed on `producer`, nothing
/// happens.
///
/// Returns a producer that will send values from `producer`, sampled (possibly
/// multiple times) by `sampler`, then complete once both inputs have completed.
public func sampleOn<T, E>(sampler: SignalProducer<(), NoError>)(producer: SignalProducer<T, E>) -> SignalProducer<T, E> {
	return producer.lift(sampleOn)(sampler)
}

/// Forwards events from `producer` until `trigger` sends a Next or Completed
/// event, at which point the returned producer will complete.
public func takeUntil<T, E>(trigger: SignalProducer<(), NoError>)(producer: SignalProducer<T, E>) -> SignalProducer<T, E> {
	return producer.lift(takeUntil)(trigger)
}

/// Forwards events from `producer` until `replacement` begins sending events.
///
/// Returns a signal which passes through `next`s and `error` from `producer`
/// until `replacement` sends an event, at which point the returned producer
/// will send that event and switch to passing through events from `replacement`
/// instead, regardless of whether `producer` has sent events already.
public func takeUntilReplacement<T, E>(replacement: SignalProducer<T, E>)(producer: SignalProducer<T, E>) -> SignalProducer<T, E> {
	return producer.lift(takeUntilReplacement)(replacement)
}

/// Catches any error that may occur on the input producer, then starts a new
/// producer in its place.
public func catch<T, E, F>(handler: E -> SignalProducer<T, F>)(producer: SignalProducer<T, E>) -> SignalProducer<T, F> {
	return SignalProducer { observer, disposable in
		let serialDisposable = SerialDisposable()
		disposable.addDisposable(serialDisposable)

		producer.startWithSignal { signal, signalDisposable in
			serialDisposable.innerDisposable = signalDisposable

			signal.observe(next: { value in
				sendNext(observer, value)
			}, error: { error in
				handler(error).startWithSignal { signal, signalDisposable in
					serialDisposable.innerDisposable = signalDisposable
					signal.observe(observer)
				}
			}, completed: {
				sendCompleted(observer)
			})
		}
	}
}

/// Returns a signal which sends all the values from each signal emitted from
/// `producer`, waiting until each inner signal completes before beginning to
/// send the values from the next inner signal.
///
/// If any of the inner signals emit an error, the returned signal will emit
/// that error.
///
/// The returned signal completes only when `producer` and all signals
/// emitted from `producer` complete.
public func concat<T, E>(producer: SignalProducer<SignalProducer<T, E>, E>) -> SignalProducer<T, E> {
	return SignalProducer { observer, disposable in
		let state = ConcatState(observer: observer, disposable: disposable)

		producer.startWithSignal { signal, signalDisposable in
			signal.observe(next: { innerSignalProducer in
				state.enqueueSignalProducer(innerSignalProducer)
			}, error: { error in
				sendError(observer, error)
			}, completed: {
				// Add one last producer to the queue, whose sole job is to
				// "turn out the lights" by completing `observer`.
				let completion: SignalProducer<T, E> = .empty |> on(completed: {
					sendCompleted(observer)
				})

				state.enqueueSignalProducer(completion)
			})

			disposable.addDisposable(signalDisposable)
		}
	}
}

private final class ConcatState<T, E: ErrorType> {
	/// The observer of a started `concat` producer.
	let observer: Signal<T, E>.Observer

	/// The top level disposable of a started `concat` producer.
	let disposable: CompositeDisposable

	/// The active producer, if any, and the producers waiting to be started.
	let queuedSignalProducers: Atomic<[SignalProducer<T, E>]> = Atomic([])

	init(observer: Signal<T, E>.Observer, disposable: CompositeDisposable) {
		self.observer = observer
		self.disposable = disposable
	}

	func enqueueSignalProducer(producer: SignalProducer<T, E>) {
		var shouldStart = true

		queuedSignalProducers.modify { (var queue) in
			// An empty queue means the concat is idle, ready & waiting to start
			// the next producer.
			shouldStart = queue.isEmpty
			queue.append(producer)
			return queue
		}

		if shouldStart {
			startNextSignalProducer(producer)
		}
	}

	func dequeueSignalProducer() -> SignalProducer<T, E>? {
		var nextSignalProducer: SignalProducer<T, E>?

		queuedSignalProducers.modify { (var queue) in
			// Active producers remain in the queue until completed. Since
			// dequeueing happens at completion of the active producer, the
			// first producer in the queue can be removed.
			queue.removeAtIndex(0)
			nextSignalProducer = queue.first
			return queue
		}

		return nextSignalProducer
	}

	/// Subscribes to the given signal producer.
	func startNextSignalProducer(signalProducer: SignalProducer<T, E>) {
		signalProducer.startWithSignal { signal, disposable in
			self.disposable.addDisposable(disposable)

			signal.observe(next: { value in
				sendNext(self.observer, value)
			}, error: { error in
				sendError(self.observer, error)
			}, completed: {
				if let nextSignalProducer = self.dequeueSignalProducer() {
					self.startNextSignalProducer(nextSignalProducer)
				}
			})
		}
	}
}

/// Create a fix point to enable recursive calling of a closure.
private func fix<T, U>(f: (T -> U) -> T -> U) -> T -> U {
	return { f(fix(f))($0) }
}

/// `concat`s `next` onto `producer`.
public func concat<T, E>(next: SignalProducer<T, E>)(producer: SignalProducer<T, E>) -> SignalProducer<T, E> {
	return SignalProducer(values: [producer, next]) |> concat
}

/// Maps each event from `producer` to a new producer, then
/// concatenates the resulting producers together.
public func concatMap<T, U, E>(transform: T -> SignalProducer<U, E>)(producer: SignalProducer<T, E>) -> SignalProducer<U, E> {
    return producer |> map(transform) |> concat
}

/// Returns a signal that forwards values from the latest signal sent on
/// `producer`, ignoring values sent on previous inner signals.
///
/// An error sent on `producer` or the latest inner signal will be sent on the
/// returned signal.
///
/// The returned signal completes when `producer` and the latest inner signal
/// have both completed.
public func latest<T, E>(producer: SignalProducer<SignalProducer<T, E>, E>) -> SignalProducer<T, E> {
	return SignalProducer<T, E> { sink, disposable in
		let producerCompleted = Atomic(false)
		let latestCompleted = Atomic(false)
		
		let completeIfNecessary: () -> () = {
			if producerCompleted.value && latestCompleted.value {
				sendCompleted(sink)
			}
		}

		let latestDisposable = SerialDisposable()
		disposable.addDisposable(latestDisposable)

		producer.startWithSignal { signal, producerDisposable in
			disposable.addDisposable(producerDisposable)
			
			signal.observe(
				next: { signal in
					latestCompleted.value = false
					
					signal.startWithSignal { signal, signalDisposable in
						latestDisposable.innerDisposable = signalDisposable
						
						signal.observe(SinkOf { event in
							switch event {
							case .Completed:
								latestCompleted.value = true
								completeIfNecessary()
								
							default:
								sink.put(event)
							}
						})
					}
					
					return
				}, error: { error in
					sendError(sink, error)
				}, completed: {
					producerCompleted.value = true
					completeIfNecessary()
				})
		}
	}
}

/// Maps each value from `producer` to a signal, the `latest`s the resulting
/// signal of signals.
public func latestMap<T, U, E>(transform: T -> SignalProducer<U, E>)(producer: SignalProducer<T, E>) -> SignalProducer<U, E> {
	return producer |> map(transform) |> latest
}

/// Merges a `producer` of SignalProducers down into a single producer, biased toward the producers
/// added earlier. Returns a SignalProducer that will forward signals from the original producers
/// as they arrive.
public func merge<T, E>(producer: SignalProducer<SignalProducer<T, E>, E>) -> SignalProducer<T, E> {
	return SignalProducer<T, E> { relayObserver, relayDisposable in
		let inFlight = Atomic(1)
		
		let decrementInFlight: () -> () = {
			let orig = inFlight.modify { $0 - 1 }
			if orig == 1 {
				sendCompleted(relayObserver)
			}
		}
		
		producer.startWithSignal { producerSignal, producerDisposable in
			relayDisposable.addDisposable(producerDisposable)
			
			producerSignal.observe(next: { innerProducer in
				innerProducer.startWithSignal { innerProducerSignal, innerProducerDisposable in
					inFlight.modify { $0 + 1 }
					
					let innerProducerHandle = relayDisposable.addDisposable(innerProducerDisposable)
					
					innerProducerSignal.observe(Signal<T,E>.Observer { event in
						if event.isTerminating {
							innerProducerHandle.remove()
						}
						
						switch event {
						case .Completed:
							decrementInFlight()
							
						default:
							relayObserver.put(event)
						}
					})
				}
			}, error: { error in
				sendError(relayObserver, error)
			}, completed: {
				decrementInFlight()
			})
		}
	}
}

/// Maps each event from `producer` to a new producer, then
/// `merge`s the resulting producers together.
public func mergeMap<T, U, E>(transform: T -> SignalProducer<U, E>)(producer: SignalProducer<T, E>) -> SignalProducer<U, E> {
	return producer |> map(transform) |> merge
}

/*
TODO

<<<<<<< HEAD
public func repeat<T>(count: Int)(producer: SignalProducer<T>) -> SignalProducer<T>
public func retry<T>(count: Int)(producer: SignalProducer<T>) -> SignalProducer<T>
=======
public func switch<T>(producer: SignalProducer<SignalProducer<T>>) -> SignalProducer<T>
public func switchMap<T, U>(transform: T -> SignalProducer<U>)(producer: SignalProducer<T>) -> SignalProducer<U>

>>>>>>> cdf50ee0
*/

/// Repeats `producer` a total of `count` times.
/// Repeating `1` times results in a equivalent signal producer.
public func times<T, E>(count: Int)(producer: SignalProducer<T, E>) -> SignalProducer<T, E> {
	precondition(count >= 0)

	if count == 0 {
		return .empty
	} else if count == 1 {
		return producer
	}

	return SignalProducer { observer, disposable in
		let serialDisposable = SerialDisposable()
		disposable.addDisposable(serialDisposable)

		var remainingTimes = count

		let iterate = fix { recur in
			{
				producer.startWithSignal { signal, signalDisposable in
					serialDisposable.innerDisposable = signalDisposable

					signal.observe(next: { value in
						sendNext(observer, value)
						}, error: { error in
							sendError(observer, error)
						}, completed: {
							if --remainingTimes > 0 {
								recur()
							} else {
								sendCompleted(observer)
							}
					})
				}
			}
		}

		iterate()
	}
}

/// Ignores errors up to `count` times.
public func retry<T, E>(count: Int)(producer: SignalProducer<T, E>) -> SignalProducer<T, E> {
	precondition(count >= 0)

	if count == 0 {
		return producer
	} else {
		return producer |> catch { _ in
			producer |> retry(count - 1)
		}
	}
}

/// Waits for completion of `producer`, *then* forwards all events from
/// `replacement`. Any error sent from `producer` is forwarded immediately, in
/// which case `replacement` will not be started, and none of its events will be
/// be forwarded. All values sent from `producer` are ignored.
public func then<T, U, E>(replacement: SignalProducer<U, E>)(producer: SignalProducer<T, E>) -> SignalProducer<U, E> {
	let relay = SignalProducer<U, E> { observer, observerDisposable in
		producer.startWithSignal { signal, signalDisposable in
			observerDisposable.addDisposable(signalDisposable)

			signal.observe(error: { error in
				sendError(observer, error)
			}, completed: {
				sendCompleted(observer)
			})
		}
	}

	return relay |> concat(replacement)
}

/// Starts the producer, then blocks, waiting for the first value.
public func first<T, E>(producer: SignalProducer<T, E>) -> Result<T, E>? {
	return producer |> take(1) |> single
}

/// Starts the producer, then blocks, waiting for events: Next and Completed.
/// When a single value or error is sent, the returned `Result` will represent
/// those cases. However, when no values are sent, or when more than one value
/// is sent, `nil` will be returned.
public func single<T, E>(producer: SignalProducer<T, E>) -> Result<T, E>? {
	let semaphore = dispatch_semaphore_create(0)
	var result: Result<T, E>?

	producer
		|> take(2)
		|> start(next: { value in
			if result != nil {
				// Move into failure state after recieving another value.
				result = nil
				return
			}

			result = success(value)
		}, error: { error in
			result = failure(error)
			dispatch_semaphore_signal(semaphore)
		}, completed: {
			dispatch_semaphore_signal(semaphore)
			return
		})

	dispatch_semaphore_wait(semaphore, DISPATCH_TIME_FOREVER)
	return result
}

/// Starts the producer, then blocks, waiting for the last value.
public func last<T, E>(producer: SignalProducer<T, E>) -> Result<T, E>? {
	return producer |> takeLast(1) |> single
}

/// Starts the producer, then blocks, waiting for completion.
public func wait<T, E>(producer: SignalProducer<T, E>) -> Result<(), E> {
	let result = producer |> then(SignalProducer(value: ())) |> last
	return result!
}

/// SignalProducer.startWithSignal() as a free function, for easier use with |>.
public func startWithSignal<T, E>(setUp: (Signal<T, E>, CompositeDisposable) -> ())(producer: SignalProducer<T, E>) -> () {
	return producer.startWithSignal(setUp)
}

/// SignalProducer.start() as a free function, for easier use with |>.
public func start<T, E, S: SinkType where S.Element == Event<T, E>>(sink: S)(producer: SignalProducer<T, E>) -> Disposable {
	return producer.start(sink)
}

/// SignalProducer.start() as a free function, for easier use with |>.
public func start<T, E>(next: T -> () = doNothing, error: E -> () = doNothing, completed: () -> () = doNothing)(producer: SignalProducer<T, E>) -> Disposable {
	return producer.start(next: next, error: error, completed: completed)
}<|MERGE_RESOLUTION|>--- conflicted
+++ resolved
@@ -667,19 +667,6 @@
 	return producer |> map(transform) |> merge
 }
 
-/*
-TODO
-
-<<<<<<< HEAD
-public func repeat<T>(count: Int)(producer: SignalProducer<T>) -> SignalProducer<T>
-public func retry<T>(count: Int)(producer: SignalProducer<T>) -> SignalProducer<T>
-=======
-public func switch<T>(producer: SignalProducer<SignalProducer<T>>) -> SignalProducer<T>
-public func switchMap<T, U>(transform: T -> SignalProducer<U>)(producer: SignalProducer<T>) -> SignalProducer<U>
-
->>>>>>> cdf50ee0
-*/
-
 /// Repeats `producer` a total of `count` times.
 /// Repeating `1` times results in a equivalent signal producer.
 public func times<T, E>(count: Int)(producer: SignalProducer<T, E>) -> SignalProducer<T, E> {
