--- conflicted
+++ resolved
@@ -1,12 +1,9 @@
 # master
 *Please add new entries at the top.*
 
-<<<<<<< HEAD
 1. Addressed the exceptionally high build time. (#495)
-=======
+
 1. New method ``retry(upTo:interval:on:)``. This delays retrying on failure by `interval` until hitting the `upTo` limitation.
-
->>>>>>> 1e3e739e
 
 # 2.0.0
 # 2.0.0-rc.3
