//
//  RACObservablePropertySubject.m
//  ReactiveCocoa
//
//  Created by Uri Baghin on 27/12/2012.
//  Copyright (c) 2012 GitHub, Inc. All rights reserved.
//

#import "RACObservablePropertySubject.h"
#import "EXTScope.h"
#import "NSObject+RACDeallocating.h"
#import "NSObject+RACDescription.h"
#import "NSObject+RACObservablePropertyObserving.h"
#import "NSObject+RACPropertySubscribing.h"
#import "NSString+RACKeyPathUtilities.h"
#import "RACBinding.h"
#import "RACCompoundDisposable.h"
#import "RACDisposable.h"
#import "RACSubject.h"

@interface RACObservablePropertySubject ()

// The object whose key path the RACObservablePropertySubject is wrapping.
@property (atomic, unsafe_unretained) NSObject *target;

// The key path the RACObservablePropertySubject is wrapping.
@property (nonatomic, readonly, copy) NSString *keyPath;

// The signal exposed to callers. The RACObservablePropertySubject will behave
// like this signal towards it's subscribers.
@property (nonatomic, readonly, strong) RACSignal *exposedSignal;

// The subscriber exposed to callers. The RACObservablePropertySubject will
// behave like this subscriber towards the signals it's subscribed to.
@property (nonatomic, readonly, strong) id<RACSubscriber> exposedSubscriber;

@end

// A binding to a key path on an object.
@interface RACObservablePropertyBinding : RACBinding

// Create a new binding for `keyPath` on `target`.
+ (instancetype)bindingWithTarget:(id)target keyPath:(NSString *)keyPath;

// The object whose key path the binding is wrapping.
@property (atomic, unsafe_unretained) NSObject *target;

// The key path the binding is wrapping.
@property (nonatomic, readonly, copy) NSString *keyPath;

// The signal exposed to callers. The binding will behave like this signal
// towards it's subscribers.
@property (nonatomic, readonly, strong) RACSignal *exposedSignal;

// The subscriber exposed to callers. The binding will behave like this
// subscriber towards the signals it's subscribed to.
@property (nonatomic, readonly, strong) id<RACSubscriber> exposedSubscriber;

@end

@implementation RACObservablePropertySubject

#pragma mark RACSignal

- (RACDisposable *)subscribe:(id<RACSubscriber>)subscriber {
	return [self.exposedSignal subscribe:subscriber];
}

#pragma mark <RACSubscriber>

- (void)sendNext:(id)value {
	[self.exposedSubscriber sendNext:value];
}

- (void)sendError:(NSError *)error {
	[self.exposedSubscriber sendError:error];
}

- (void)sendCompleted {
	[self.exposedSubscriber sendCompleted];
}

- (void)didSubscribeWithDisposable:(RACDisposable *)disposable {
	[self.exposedSubscriber didSubscribeWithDisposable:disposable];
}

#pragma mark API

+ (instancetype)propertyWithTarget:(NSObject *)target keyPath:(NSString *)keyPath {
	NSCParameterAssert(keyPath.rac_keyPathComponents.count > 0);
	RACObservablePropertySubject *property = [[self alloc] init];
	if (property == nil || target == nil) return nil;
	
	property->_target = target;
	property->_keyPath = [keyPath copy];
	
	@weakify(property);
	
	property->_exposedSignal = [[RACSignal createSignal:^(id<RACSubscriber> subscriber) {
		@strongify(property);
		[subscriber sendNext:[property.target valueForKeyPath:keyPath]];
		return [[property.target rac_signalForKeyPath:property.keyPath observer:property] subscribe:subscriber];
	}] setNameWithFormat:@"+propertyWithTarget: %@ keyPath: %@", [target rac_description], keyPath];
	
	property->_exposedSubscriber = [RACSubscriber subscriberWithNext:^(id x) {
		@strongify(property);
		[property.target setValue:x forKeyPath:property.keyPath];
	} error:^(NSError *error) {
		@strongify(property);
		NSCAssert(NO, @"Received error in RACObservablePropertySubject for key path \"%@\" on %@: %@", property.keyPath, property.target, error);
		
		// Log the error if we're running with assertions disabled.
		NSLog(@"Received error in RACObservablePropertySubject for key path \"%@\" on %@: %@", property.keyPath, property.target, error);
	} completed:nil];
	
	[target rac_addDeallocDisposable:[RACDisposable disposableWithBlock:^{
		@strongify(property);
		property.target = nil;
	}]];
	
	return property;
}

- (RACBinding *)binding {
	return [RACObservablePropertyBinding bindingWithTarget:self.target keyPath:self.keyPath];
}

@end

@implementation RACObservablePropertySubject (RACBind)

<<<<<<< HEAD
- (id)objectForKeyedSubscript:(id)key {
	return [self valueForKey:key];
}

- (void)setObject:(id)obj forKeyedSubscript:(id)key {
	[[self valueForKey:key] bindTo:obj];
=======
	@synchronized(self) {
		if (self.disposed) return;
		self.disposed = YES;
		[self.exposedSignalSubject sendCompleted];
		[self.exposedSubscriberSubject sendCompleted];
		[self.observer dispose];
	}
>>>>>>> 2004f9cd
}

@end

@implementation RACObservablePropertyBinding

#pragma mark RACSignal

- (RACDisposable *)subscribe:(id<RACSubscriber>)subscriber {
	return [self.exposedSignal subscribe:subscriber];
}

#pragma mark <RACSubscriber>

- (void)sendNext:(id)value {
	[self.exposedSubscriber sendNext:value];
}

- (void)sendError:(NSError *)error {
	[self.exposedSubscriber sendError:error];
}

- (void)sendCompleted {
	[self.exposedSubscriber sendCompleted];
}

- (void)didSubscribeWithDisposable:(RACDisposable *)disposable {
	[self.exposedSubscriber didSubscribeWithDisposable:disposable];
}

#pragma mark API

+ (instancetype)bindingWithTarget:(NSObject *)target keyPath:(NSString *)keyPath {
	NSCParameterAssert(keyPath.rac_keyPathComponents.count > 0);
	RACObservablePropertyBinding *binding = [[self alloc] init];
	if (binding == nil || target == nil) return nil;
	
	binding->_target = target;
	binding->_keyPath = [keyPath copy];
	
	@weakify(binding);

	// The flag used to ignore updates the binding itself has triggered.
	__block BOOL ignoreNextUpdate = NO;

	// The depth of the current -willChangeValueForKey: / -didChangeValueForKey:
	// call stack.
	__block NSUInteger stackDepth = 0;

	// The subject used to multicast changes to the property to the binding's
	// subscribers.
	RACSubject *updatesSubject = [RACSubject subject];

	// Observe the key path on target for changes. Update the value of stackDepth
	// accordingly and forward the changes to updatesSubject.
	[target rac_addObserver:binding forKeyPath:keyPath willChangeBlock:^(BOOL triggeredByLastKeyPathComponent) {
		// The binding only triggers changes to the last path component, no need to
		// track the stack depth if this is not the case.
		if (!triggeredByLastKeyPathComponent) return;
		++stackDepth;
	} didChangeBlock:^(BOOL triggeredByLastKeyPathComponent, BOOL triggeredByDeallocation, id value) {
		// The binding only triggers changes to the last path component, if the
		// change wasn't triggered by the last path component, or was triggered by
		// a deallocation, it definitely wasn't triggered by this binding, so just
		// forward it.
		if (!triggeredByLastKeyPathComponent || triggeredByDeallocation) {
			[updatesSubject sendNext:value];
			return;
		}

		--stackDepth;
		NSCAssert(stackDepth != NSUIntegerMax, @"%@ called didChangeValueForKey: without corresponding willChangeValueForKey:", keyPath);
		// If the current stackDepth is greater than 0, then the change was
		// triggered by a callback on -willChangeValueForKey:, and not by the
		// binding itself. If however the stackDepth is 0, and ignoreNextUpdate is
		// set, the changes was triggered by this binding and should not be
		// forwarded.
		if (stackDepth == 0 && ignoreNextUpdate) {
			ignoreNextUpdate = NO;
			return;
		}
		[updatesSubject sendNext:value];
	}];

	// On subscription first send the property's current value then subscribe the
	// subscriber to the updatesSubject for new values when they change.
	binding->_exposedSignal = [RACSignal createSignal:^(id<RACSubscriber> subscriber) {
		@strongify(binding);
		[subscriber sendNext:[binding.target valueForKeyPath:binding.keyPath]];
		return [updatesSubject subscribe:subscriber];
	}];
	
	NSString *keyPathByDeletingLastKeyPathComponent = keyPath.rac_keyPathByDeletingLastKeyPathComponent;
	NSArray *keyPathComponents = keyPath.rac_keyPathComponents;
	NSUInteger keyPathComponentsCount = keyPathComponents.count;
	NSString *lastKeyPathComponent = keyPathComponents.lastObject;

	// Update the value of the property with the values received.
	binding->_exposedSubscriber = [RACSubscriber subscriberWithNext:^(id x) {
		@strongify(binding);

		// Check the value of the second to last key path component. Since the
		// binding can only update the value of a property on an object, and not
		// update intermediate objects, it can only update the value of the whole
		// key path if this object is not nil.
		NSObject *object = (keyPathComponentsCount > 1 ? [binding.target valueForKeyPath:keyPathByDeletingLastKeyPathComponent] : binding.target);
		if (object == nil) return;

		// Set the ignoreNextUpdate flag before setting the value so this binding
		// ignores the value in the subsequent -didChangeValueForKey: callback.
		ignoreNextUpdate = YES;
		[object setValue:x forKey:lastKeyPathComponent];
	} error:^(NSError *error) {
		@strongify(binding);
		NSCAssert(NO, @"Received error in -[RACObservablePropertySubject binding] for key path \"%@\" on %@: %@", binding.keyPath, binding.target, error);
		
		// Log the error if we're running with assertions disabled.
		NSLog(@"Received error in -[RACObservablePropertySubject binding] for key path \"%@\" on %@: %@", binding.keyPath, binding.target, error);
	} completed:nil];
	
	[target rac_addDeallocDisposable:[RACDisposable disposableWithBlock:^{
		@strongify(binding);
		binding.target = nil;
	}]];
	
	return binding;
}

@end<|MERGE_RESOLUTION|>--- conflicted
+++ resolved
@@ -129,22 +129,12 @@
 
 @implementation RACObservablePropertySubject (RACBind)
 
-<<<<<<< HEAD
 - (id)objectForKeyedSubscript:(id)key {
 	return [self valueForKey:key];
 }
 
 - (void)setObject:(id)obj forKeyedSubscript:(id)key {
 	[[self valueForKey:key] bindTo:obj];
-=======
-	@synchronized(self) {
-		if (self.disposed) return;
-		self.disposed = YES;
-		[self.exposedSignalSubject sendCompleted];
-		[self.exposedSubscriberSubject sendCompleted];
-		[self.observer dispose];
-	}
->>>>>>> 2004f9cd
 }
 
 @end
